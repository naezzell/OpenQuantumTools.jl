--- conflicted
+++ resolved
@@ -40,8 +40,4 @@
 
 
 ## Acknowledgment
-<<<<<<< HEAD
-The authors thank Grace Chen for the HOQST logo design. The authors thank Grace Chen for the HOQST logo design. The authors also thank Ka-Wa Yip for providing his data and MATLAB program on 1/f noise simulation. You can find it in this [repo](https://github.com/USCqserver/1fnoise).
-=======
-The authors thank Grace Chen for the HOQST logo design. The authors also thank Ka-Wa Yip for providing his data and MATLAB program on 1/f noise simulation for cross-checking. You can find them in this [repo](https://github.com/USCqserver/1fnoise).
->>>>>>> c70d782b
+The authors thank Grace Chen for the HOQST logo design. The authors also thank Ka-Wa Yip for providing his data and MATLAB program on 1/f noise simulation for cross-checking. You can find them in this [repo](https://github.com/USCqserver/1fnoise).